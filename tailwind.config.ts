/* Use tailwind.config.ts for:
 * Complex utilities that need variants
 * Custom color schemes
 * Theme extensions
 * Reusable utility patterns */

/* Use globals.css for:
 * Base element styles
 * Simple component classes
 * CSS reset/normalization
 * Global CSS variables */

/** @type {import('tailwindcss').Config} */
import { type Config } from "tailwindcss";
<<<<<<< HEAD
import { fontFamily } from "tailwindcss/defaultTheme";
import tailwindcssAnimate from "tailwindcss-animate";
import typography from "@tailwindcss/typography";
=======
>>>>>>> dbb81436

export default {
  darkMode: ["class"],
  content: ["./src/**/*.{js,ts,jsx,tsx,mdx}"],
  theme: {
    container: {
      center: true,
      padding: {
        DEFAULT: "1rem",
        sm: "2rem",
        lg: "4rem",
        xl: "5rem",
        "2xl": "6rem",
      },
      screens: {
        "2xl": "1400px",
      },
    },
    extend: {
      borderRadius: {
        lg: "var(--radius)",
        md: "calc(var(--radius) - 2px)",
        sm: "calc(var(--radius) - 4px)",
      },
      colors: {
        background: "hsl(var(--background))",
        foreground: "hsl(var(--foreground))",
        card: {
          DEFAULT: "hsl(var(--card))",
          foreground: "hsl(var(--card-foreground))",
        },
        popover: {
          DEFAULT: "hsl(var(--popover))",
          foreground: "hsl(var(--popover-foreground))",
        },
        primary: {
          DEFAULT: "hsl(var(--primary))",
          foreground: "hsl(var(--primary-foreground))",
        },
        secondary: {
          DEFAULT: "hsl(var(--secondary))",
          foreground: "hsl(var(--secondary-foreground))",
        },
        muted: {
          DEFAULT: "hsl(var(--muted))",
          foreground: "hsl(var(--muted-foreground))",
        },
        accent: {
          DEFAULT: "hsl(var(--accent))",
          foreground: "hsl(var(--accent-foreground))",
        },
        destructive: {
          DEFAULT: "hsl(var(--destructive))",
          foreground: "hsl(var(--destructive-foreground))",
        },
        border: "hsl(var(--border))",
        input: "hsl(var(--input))",
        ring: "hsl(var(--ring))",
        chart: {
          "1": "hsl(var(--chart-1))",
          "2": "hsl(var(--chart-2))",
          "3": "hsl(var(--chart-3))",
          "4": "hsl(var(--chart-4))",
          "5": "hsl(var(--chart-5))",
        },
      },
    },
  },
  plugins: [
    function ({
      addUtilities,
    }: {
      addUtilities: (utilities: Record<string, Record<string, string>>) => void;
    }) {
      addUtilities({
        ".text-gradient-pink": {
          "@apply bg-gradient-to-r from-purple-400 via-pink-500 to-red-500 bg-clip-text text-transparent":
            "",
        },
        ".text-gradient-cyan": {
          "@apply bg-gradient-to-r from-teal-400 via-cyan-400 to-sky-400 bg-clip-text text-transparent":
            "",
        },
        ".text-gradient-emerald": {
          "@apply bg-gradient-to-r from-emerald-400 via-cyan-500 to-blue-500 bg-clip-text text-transparent":
            "",
        },
        ".text-gradient-orange": {
          "@apply bg-gradient-to-r from-orange-400 via-amber-500 to-yellow-500 bg-clip-text text-transparent":
            "",
        },
      });
    },
    tailwindcssAnimate,
    typography,
  ],
} satisfies Config;<|MERGE_RESOLUTION|>--- conflicted
+++ resolved
@@ -12,12 +12,8 @@
 
 /** @type {import('tailwindcss').Config} */
 import { type Config } from "tailwindcss";
-<<<<<<< HEAD
-import { fontFamily } from "tailwindcss/defaultTheme";
 import tailwindcssAnimate from "tailwindcss-animate";
 import typography from "@tailwindcss/typography";
-=======
->>>>>>> dbb81436
 
 export default {
   darkMode: ["class"],
